--- conflicted
+++ resolved
@@ -74,17 +74,10 @@
 * Retrieve a specific hook contained in a git repository.
 *
 * @param hook_out An out pointer to the hook.
-<<<<<<< HEAD
-*
-* @param repo A repository object.
-*
-* @param type The type of hook.
-=======
 *
 * @param repo A repository object.
 *
 * @param type The type of hook to get.
->>>>>>> c9a69fae
 *
 * @return 0 or an error code
 */

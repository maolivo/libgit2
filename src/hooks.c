/*
* Copyright (C) the libgit2 contributors. All rights reserved.
*
* This file is part of libgit2, distributed under the GNU GPL v2 with
* a Linking Exception. For full terms see the included COPYING file.
*/

#include "common.h"
#include "path.h"
#include "hooks.h"
#include "repository.h"

<<<<<<< HEAD
static git_hook_callback _hook_callbacks[GIT_HOOK_TYPE_MAXIMUM_SUPPORTED];

int git_hooks_get(git_hook **hook_out, git_repository *repo, git_hook_type type)
=======
int git_hook_get(git_hook **hook_out, git_repository *repo, git_hook_type type)
>>>>>>> bc5c4792
{
    git_hook* hook = NULL;

    assert(hook_out);
    assert(repo);
    assert(type >= 0 && type <= GIT_HOOK_TYPE_MAXIMUM_SUPPORTED);

    hook = git__calloc(1, sizeof(git_hook));
    GITERR_CHECK_ALLOC(hook);

    git_buf_init(&hook->path, 0);
    if (git_buf_joinpath(&hook->path, repo->path_repository, GIT_HOOKS_DIRECTORY_NAME) != 0)
    {
        git_hook_free(hook);
        return GIT_ERROR;
    }

    const char *file_name = _supported_hooks[type];
    if (git_path_contains_file(&hook->path, file_name))
    {
        hook->exists = TRUE;
    }

    if (git_buf_joinpath(&hook->path, git_buf_cstr(&hook->path), file_name) != 0)
    {
        git_hook_free(hook);
        return GIT_ERROR;
    }

    *hook_out = hook;

    return GIT_OK;
}

void git_hook_free(git_hook *hook)
{
    assert(hook);

    if (hook == NULL)
        return;

    git_buf_free(&hook->path);

    git__memzero(hook, sizeof(*hook));
    git__free(hook);
}

void git_hook_register_callback(git_hook_type type, git_hook_callback callback)
{
    assert(type >= 0 && type <= GIT_HOOK_TYPE_MAXIMUM_SUPPORTED);
    assert(callback);

    _hook_callbacks[type] = callback;
}<|MERGE_RESOLUTION|>--- conflicted
+++ resolved
@@ -10,13 +10,9 @@
 #include "hooks.h"
 #include "repository.h"
 
-<<<<<<< HEAD
 static git_hook_callback _hook_callbacks[GIT_HOOK_TYPE_MAXIMUM_SUPPORTED];
 
-int git_hooks_get(git_hook **hook_out, git_repository *repo, git_hook_type type)
-=======
 int git_hook_get(git_hook **hook_out, git_repository *repo, git_hook_type type)
->>>>>>> bc5c4792
 {
     git_hook* hook = NULL;
 
